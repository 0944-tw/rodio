//! Sources of sound and various filters.

use std::time::Duration;

use cpal::FromSample;

use crate::Sample;

pub use self::amplify::Amplify;
pub use self::blt::BltFilter;
pub use self::buffered::Buffered;
pub use self::channel_volume::ChannelVolume;
pub use self::crossfade::Crossfade;
pub use self::delay::Delay;
pub use self::done::Done;
pub use self::empty::Empty;
pub use self::empty_callback::EmptyCallback;
pub use self::fadein::FadeIn;
pub use self::from_factory::{from_factory, FromFactoryIter};
pub use self::from_iter::{from_iter, FromIter};
pub use self::mix::Mix;
pub use self::pausable::Pausable;
pub use self::periodic::PeriodicAccess;
pub use self::repeat::Repeat;
pub use self::samples_converter::SamplesConverter;
pub use self::sine::SineWave;
pub use self::skip::SkipDuration;
pub use self::skippable::Skippable;
pub use self::spatial::Spatial;
pub use self::speed::Speed;
pub use self::stoppable::Stoppable;
pub use self::take::TakeDuration;
pub use self::uniform::UniformSourceIterator;
pub use self::zero::Zero;

mod amplify;
mod blt;
mod buffered;
mod channel_volume;
mod crossfade;
mod delay;
mod done;
mod empty;
mod empty_callback;
mod fadein;
mod from_factory;
mod from_iter;
mod mix;
mod pausable;
mod periodic;
mod repeat;
mod samples_converter;
mod sine;
mod skip;
mod skippable;
mod spatial;
mod speed;
mod stoppable;
mod take;
mod uniform;
mod zero;

/// A source of samples.
///
/// # A quick lesson about sounds
///
/// ## Sampling
///
/// A sound is a vibration that propagates through air and reaches your ears. This vibration can
/// be represented as an analog signal.
///
/// In order to store this signal in the computer's memory or on the disk, we perform what is
/// called *sampling*. The consists in choosing an interval of time (for example 20µs) and reading
/// the amplitude of the signal at each interval (for example, if the interval is 20µs we read the
/// amplitude every 20µs). By doing so we obtain a list of numerical values, each value being
/// called a *sample*.
///
/// Therefore a sound can be represented in memory by a frequency and a list of samples. The
/// frequency is expressed in hertz and corresponds to the number of samples that have been
/// read per second. For example if we read one sample every 20µs, the frequency would be
/// 50000 Hz. In reality, common values for the frequency are 44100, 48000 and 96000.
///
/// ## Channels
///
/// But a frequency and a list of values only represent one signal. When you listen to a sound,
/// your left and right ears don't receive exactly the same signal. In order to handle this,
/// we usually record not one but two different signals: one for the left ear and one for the right
/// ear. We say that such a sound has two *channels*.
///
/// Sometimes sounds even have five or six channels, each corresponding to a location around the
/// head of the listener.
///
/// The standard in audio manipulation is to *interleave* the multiple channels. In other words,
/// in a sound with two channels the list of samples contains the first sample of the first
/// channel, then the first sample of the second channel, then the second sample of the first
/// channel, then the second sample of the second channel, and so on. The same applies if you have
/// more than two channels. The rodio library only supports this schema.
///
/// Therefore in order to represent a sound in memory in fact we need three characteristics: the
/// frequency, the number of channels, and the list of samples.
///
/// ## The `Source` trait
///
/// A Rust object that represents a sound should implement the `Source` trait.
///
/// The three characteristics that describe a sound are provided through this trait:
///
/// - The number of channels can be retrieved with `channels`.
/// - The frequency can be retrieved with `sample_rate`.
/// - The list of values can be retrieved by iterating on the source. The `Source` trait requires
///   that the `Iterator` trait be implemented as well.
///
/// # Frames
///
/// The samples rate and number of channels of some sound sources can change by itself from time
/// to time.
///
/// > **Note**: As a basic example, if you play two audio files one after the other and treat the
/// > whole as a single source, then the channels and samples rate of that source may change at the
/// > transition between the two files.
///
/// However, for optimization purposes rodio supposes that the number of channels and the frequency
/// stay the same for long periods of time and avoids calling `channels()` and
/// `sample_rate` too frequently.
///
/// In order to properly handle this situation, the `current_frame_len()` method should return
/// the number of samples that remain in the iterator before the samples rate and number of
/// channels can potentially change.
///
pub trait Source: Iterator
where
    Self::Item: Sample,
{
    /// Returns the number of samples before the current frame ends. `None` means "infinite" or
    /// "until the sound ends".
    /// Should never return 0 unless there's no more data.
    ///
    /// After the engine has finished reading the specified number of samples, it will check
    /// whether the value of `channels()` and/or `sample_rate()` have changed.
    fn current_frame_len(&self) -> Option<usize>;

    /// Returns the number of channels. Channels are always interleaved.
    fn channels(&self) -> u16;

    /// Returns the rate at which the source should be played. In number of samples per second.
    fn sample_rate(&self) -> u32;

    /// Returns the total duration of this source, if known.
    ///
    /// `None` indicates at the same time "infinite" or "unknown".
    fn total_duration(&self) -> Option<Duration>;

    /// Stores the source in a buffer in addition to returning it. This iterator can be cloned.

    #[inline]
    fn buffered(self) -> Buffered<Self>
    where
        Self: Sized,
    {
        buffered::buffered(self)
    }

    /// Mixes this source with another one.
    #[inline]
    fn mix<S>(self, other: S) -> Mix<Self, S>
    where
        Self: Sized,
        Self::Item: FromSample<S::Item>,
        S: Source,
        S::Item: Sample,
    {
        mix::mix(self, other)
    }

    /// Repeats this source forever.
    ///
    /// Note that this works by storing the data in a buffer, so the amount of memory used is
    /// proportional to the size of the sound.
    #[inline]
    fn repeat_infinite(self) -> Repeat<Self>
    where
        Self: Sized,
    {
        repeat::repeat(self)
    }

    /// Takes a certain duration of this source and then stops.
    #[inline]
    fn take_duration(self, duration: Duration) -> TakeDuration<Self>
    where
        Self: Sized,
    {
        take::take_duration(self, duration)
    }

    /// Delays the sound by a certain duration.
    ///
    /// The rate and channels of the silence will use the same format as the first frame of the
    /// source.
    #[inline]
    fn delay(self, duration: Duration) -> Delay<Self>
    where
        Self: Sized,
    {
        delay::delay(self, duration)
    }

    /// Immediately skips a certain duration of this source.
    ///
    /// If the specified duration is longer than the source itself, `skip_duration` will skip to the end of the source.
    #[inline]
    fn skip_duration(self, duration: Duration) -> SkipDuration<Self>
    where
        Self: Sized,
    {
        skip::skip_duration(self, duration)
    }

    /// Amplifies the sound by the given value.
    #[inline]
    fn amplify(self, value: f32) -> Amplify<Self>
    where
        Self: Sized,
    {
        amplify::amplify(self, value)
    }

    /// Mixes this sound fading out with another sound fading in for the given duration.
    ///
    /// Only the crossfaded portion (beginning of self, beginning of other) is returned.
    #[inline]
    fn take_crossfade_with<S: Source>(self, other: S, duration: Duration) -> Crossfade<Self, S>
    where
        Self: Sized,
        Self::Item: FromSample<S::Item>,
        <S as Iterator>::Item: Sample,
    {
        crossfade::crossfade(self, other, duration)
    }

    /// Fades in the sound.
    #[inline]
    fn fade_in(self, duration: Duration) -> FadeIn<Self>
    where
        Self: Sized,
    {
        fadein::fadein(self, duration)
    }

    /// Calls the `access` closure on `Self` the first time the source is iterated and every
    /// time `period` elapses.
    ///
    /// Later changes in either `sample_rate()` or `channels_count()` won't be reflected in
    /// the rate of access.
    ///
    /// The rate is based on playback speed, so both the following will call `access` when the
    /// same samples are reached:
    /// `periodic_access(Duration::from_secs(1), ...).speed(2.0)`
    /// `speed(2.0).periodic_access(Duration::from_secs(2), ...)`
    #[inline]
    fn periodic_access<F>(self, period: Duration, access: F) -> PeriodicAccess<Self, F>
    where
        Self: Sized,
        F: FnMut(&mut Self),
    {
        periodic::periodic(self, period, access)
    }

    /// Changes the play speed of the sound. Does not adjust the samples, only the play speed.
    #[inline]
    fn speed(self, ratio: f32) -> Speed<Self>
    where
        Self: Sized,
    {
        speed::speed(self, ratio)
    }

    /// Adds a basic reverb effect.
    ///
    /// This function requires the source to implement `Clone`. This can be done by using
    /// `buffered()`.
    ///
    /// # Example
    ///
    /// ```ignore
    /// use std::time::Duration;
    ///
    /// let source = source.buffered().reverb(Duration::from_millis(100), 0.7);
    /// ```
    #[inline]
    fn reverb(self, duration: Duration, amplitude: f32) -> Mix<Self, Delay<Amplify<Self>>>
    where
        Self: Sized + Clone,
    {
        let echo = self.clone().amplify(amplitude).delay(duration);
        self.mix(echo)
    }

    /// Converts the samples of this source to another type.
    #[inline]
    fn convert_samples<D>(self) -> SamplesConverter<Self, D>
    where
        Self: Sized,
        D: Sample,
    {
        SamplesConverter::new(self)
    }

    /// Makes the sound pausable.
    // TODO: add example
    #[inline]
    fn pausable(self, initially_paused: bool) -> Pausable<Self>
    where
        Self: Sized,
    {
        pausable::pausable(self, initially_paused)
    }

    /// Makes the sound stoppable.
    // TODO: add example
    #[inline]
    fn stoppable(self) -> Stoppable<Self>
    where
        Self: Sized,
    {
        stoppable::stoppable(self)
    }

    fn skippable(self) -> Skippable<Self>
    where
        Self: Sized,
    {
        skippable::skippable(self)
    }

    /// Applies a low-pass filter to the source.
    /// **Warning**: Probably buggy.
    #[inline]
    fn low_pass(self, freq: u32) -> BltFilter<Self>
    where
        Self: Sized,
        Self: Source<Item = f32>,
    {
        blt::low_pass(self, freq)
    }

    /// Applies a high-pass filter to the source.
    #[inline]
    fn high_pass(self, freq: u32) -> BltFilter<Self>
    where
        Self: Sized,
        Self: Source<Item = f32>,
    {
        blt::high_pass(self, freq)
    }

    /// Applies a low-pass filter to the source while allowing the q (badnwidth) to be changed.
    #[inline]
    fn low_pass_with_q(self, freq: u32, q: f32) -> BltFilter<Self>
    where
        Self: Sized,
        Self: Source<Item = f32>,
    {
        blt::low_pass_with_q(self, freq, q)
    }

    /// Applies a high-pass filter to the source while allowing the q (badnwidth) to be changed.
    #[inline]
    fn high_pass_with_q(self, freq: u32, q: f32) -> BltFilter<Self>
    where
        Self: Sized,
        Self: Source<Item = f32>,
    {
        blt::high_pass_with_q(self, freq, q)
    }

    // There is no `can_seek()` method as its impossible to use correctly. Between
    // checking if a source supports seeking and actually seeking the sink can
    // switch to a new source.

    /// Attempts to seek to a given position in the current source.
    ///
    /// As long as the duration of the source is known seek is guaranteed to saturate
    /// at the end of the source. For example given a source that reports a total duration
    /// of 42 seconds calling `try_seek()` with 60 seconds as argument will seek to
    /// 42 seconds.
    ///
    /// # Errors
    /// This function will return [`SeekError::NotSupported`] if one of the underlying
    /// sources does not support seeking.
    ///
    /// It will return an error if an implementation ran
    /// into one during the seek.  
    ///
    /// Seeking beyond the end of a source might return an error if the total duration of
    /// the source is not known.
    #[allow(unused_variables)]
    fn try_seek(&mut self, pos: Duration) -> Result<(), SeekError> {
        Err(SeekError::NotSupported {
            underlying_source: std::any::type_name::<Self>(),
        })
    }
}

// We might add decoders requiring new error types, without non_exhaustive
// this would break users builds
#[non_exhaustive]
#[derive(Debug, thiserror::Error)]
pub enum SeekError {
    #[error("Streaming is not supported by source: {underlying_source}")]
    NotSupported { underlying_source: &'static str },
    #[cfg(feature = "symphonia")]
    #[error("Error seeking: {0}")]
    SymphoniaDecoder(#[from] symphonia::core::errors::Error),
    #[cfg(all(feature = "wav", not(feature = "symphonia-wav")))]
    #[error("Error seeking in wav source: {0}")]
    HoundDecoder(std::io::Error),
    #[cfg(all(feature = "vorbis", not(feature = "symphonia-vorbis")))]
    #[error("Error seeking in ogg source: {0}")]
    LewtonDecoder(#[from] lewton::VorbisError),
    #[cfg(all(feature = "minimp3", not(feature = "symphonia-mp3")))]
    #[error("Error seeking in mp3 source: {0}")]
    Minimp3Decorder(#[from] minimp3_fixed::Error),
    #[error("An error occured")]
    Other(Box<dyn std::error::Error + Send>),
}

<<<<<<< HEAD
impl<S> Source for Box<dyn Source<Item = S>>
where
    S: Sample,
{
    #[inline]
    fn current_frame_len(&self) -> Option<usize> {
        (**self).current_frame_len()
    }

    #[inline]
    fn channels(&self) -> u16 {
        (**self).channels()
    }

    #[inline]
    fn sample_rate(&self) -> u32 {
        (**self).sample_rate()
    }

    #[inline]
    fn total_duration(&self) -> Option<Duration> {
        (**self).total_duration()
    }

    #[inline]
    fn try_seek(&mut self, pos: Duration) -> Result<(), SeekError> {
        (**self).try_seek(pos)
    }
}

impl<S> Source for Box<dyn Source<Item = S> + Send>
where
    S: Sample,
{
    #[inline]
    fn current_frame_len(&self) -> Option<usize> {
        (**self).current_frame_len()
    }

    #[inline]
    fn channels(&self) -> u16 {
        (**self).channels()
    }

    #[inline]
    fn sample_rate(&self) -> u32 {
        (**self).sample_rate()
    }

    #[inline]
    fn total_duration(&self) -> Option<Duration> {
        (**self).total_duration()
    }

    #[inline]
    fn try_seek(&mut self, pos: Duration) -> Result<(), SeekError> {
        (**self).try_seek(pos)
    }
=======
macro_rules! source_pointer_impl {
    ($($sig:tt)+) => {
        impl $($sig)+ {
            #[inline]
            fn current_frame_len(&self) -> Option<usize> {
                (**self).current_frame_len()
            }

            #[inline]
            fn channels(&self) -> u16 {
                (**self).channels()
            }

            #[inline]
            fn sample_rate(&self) -> u32 {
                (**self).sample_rate()
            }

            #[inline]
            fn total_duration(&self) -> Option<Duration> {
                (**self).total_duration()
            }
        }
    };
>>>>>>> 8e604cfc
}

source_pointer_impl!(<S> Source for Box<dyn Source<Item = S>> where S: Sample,);

source_pointer_impl!(<S> Source for Box<dyn Source<Item = S> + Send> where S: Sample,);

source_pointer_impl!(<S> Source for Box<dyn Source<Item = S> + Send + Sync> where S: Sample,);

<<<<<<< HEAD
    #[inline]
    fn total_duration(&self) -> Option<Duration> {
        (**self).total_duration()
    }

    #[inline]
    fn try_seek(&mut self, pos: Duration) -> Result<(), SeekError> {
        (**self).try_seek(pos)
    }
}
=======
source_pointer_impl!(<'a, S, C> Source for &'a mut C where S: Sample, C: Source<Item = S>,);
>>>>>>> 8e604cfc
<|MERGE_RESOLUTION|>--- conflicted
+++ resolved
@@ -425,66 +425,6 @@
     Other(Box<dyn std::error::Error + Send>),
 }
 
-<<<<<<< HEAD
-impl<S> Source for Box<dyn Source<Item = S>>
-where
-    S: Sample,
-{
-    #[inline]
-    fn current_frame_len(&self) -> Option<usize> {
-        (**self).current_frame_len()
-    }
-
-    #[inline]
-    fn channels(&self) -> u16 {
-        (**self).channels()
-    }
-
-    #[inline]
-    fn sample_rate(&self) -> u32 {
-        (**self).sample_rate()
-    }
-
-    #[inline]
-    fn total_duration(&self) -> Option<Duration> {
-        (**self).total_duration()
-    }
-
-    #[inline]
-    fn try_seek(&mut self, pos: Duration) -> Result<(), SeekError> {
-        (**self).try_seek(pos)
-    }
-}
-
-impl<S> Source for Box<dyn Source<Item = S> + Send>
-where
-    S: Sample,
-{
-    #[inline]
-    fn current_frame_len(&self) -> Option<usize> {
-        (**self).current_frame_len()
-    }
-
-    #[inline]
-    fn channels(&self) -> u16 {
-        (**self).channels()
-    }
-
-    #[inline]
-    fn sample_rate(&self) -> u32 {
-        (**self).sample_rate()
-    }
-
-    #[inline]
-    fn total_duration(&self) -> Option<Duration> {
-        (**self).total_duration()
-    }
-
-    #[inline]
-    fn try_seek(&mut self, pos: Duration) -> Result<(), SeekError> {
-        (**self).try_seek(pos)
-    }
-=======
 macro_rules! source_pointer_impl {
     ($($sig:tt)+) => {
         impl $($sig)+ {
@@ -507,9 +447,13 @@
             fn total_duration(&self) -> Option<Duration> {
                 (**self).total_duration()
             }
+
+            #[inline]
+            fn try_seek(&mut self, pos: Duration) -> Result<(), SeekError> {
+                (**self).try_seek(pos)
+            }
         }
     };
->>>>>>> 8e604cfc
 }
 
 source_pointer_impl!(<S> Source for Box<dyn Source<Item = S>> where S: Sample,);
@@ -518,17 +462,4 @@
 
 source_pointer_impl!(<S> Source for Box<dyn Source<Item = S> + Send + Sync> where S: Sample,);
 
-<<<<<<< HEAD
-    #[inline]
-    fn total_duration(&self) -> Option<Duration> {
-        (**self).total_duration()
-    }
-
-    #[inline]
-    fn try_seek(&mut self, pos: Duration) -> Result<(), SeekError> {
-        (**self).try_seek(pos)
-    }
-}
-=======
-source_pointer_impl!(<'a, S, C> Source for &'a mut C where S: Sample, C: Source<Item = S>,);
->>>>>>> 8e604cfc
+source_pointer_impl!(<'a, S, C> Source for &'a mut C where S: Sample, C: Source<Item = S>,);